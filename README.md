<div align="center">
        <img height="0" width="0px">
        <img width="20%" src="https://raw.githubusercontent.com/pysat/pysatCDAAC/main/logo.png" alt="pysat" title="pysatCDAAC"</img>
</div>

# pysatCDAAC: pysat support for COSMIC Data Analysis and Archive Center instruments
[![PyPI Package latest release](https://img.shields.io/pypi/v/pysatCDAAC.svg)](https://pypi.python.org/pypi/pysatCDAAC)
[![Build Status](https://github.com/pysat/pysatCDAAC/actions/workflows/main.yml/badge.svg)](https://github.com/pysat/pysatCDAAC/actions/workflows/main.yml/badge.svg)
[![Coverage Status](https://coveralls.io/repos/github/pysat/pysatCDAAC/badge.svg?branch=main)](https://coveralls.io/github/pysat/pysatCDAAC?branch=main)
[![DOI](https://zenodo.org/badge/287322558.svg)](https://zenodo.org/badge/latestdoi/287322558)

### Prerequisites

pysatCDAAC uses common Python modules, as well as modules developed by
and for the Space Physics community.  This module officially supports
Python 3.7+.

| Common modules | Community modules |
| -------------- | ----------------- |
<<<<<<< HEAD
| netCDF4        | pysat>=3.0.4      |
=======
| netCDF4        | pysat>=3.0.3      |
>>>>>>> 66812b58
| numpy          |                   |
| pandas         |                   |
| requests       |                   |


# Installation

Currently, the main way to get pysatCDAAC is through github.

```
git clone https://github.com/pysat/pysatCDAAC.git
```

Change directories into the repository folder and run the setup.py file.  For
a local install use the "--user" flag after "install".

```
cd pysatCDAAC/
pip install .
```

Note: pre-1.0.0 version
-----------------------
pysatCDAAC is currently in an initial development phase and requires pysat 3.0.0+.


# Using with pysat

The instrument modules are portable and designed to be run like any pysat instrument.

```
import pysat
from pysatCDAAC.instruments import cosmic_gps

cosmic = pysat.Instrument(inst_module=cosmic_gps, tag='ionprf')
```
Another way to use the instruments in an external repository is to register the instruments.  This only needs to be done the first time you load an instrument.  Afterward, pysat will identify them using the `platform` and `name` keywords.

```
import pysat

pysat.utils.registry.register(‘pysatCDAAC.instruments.cosmic_gps’)
cosmic = pysat.Instrument('cosmic', 'gps', tag='ionprf')
```<|MERGE_RESOLUTION|>--- conflicted
+++ resolved
@@ -17,11 +17,7 @@
 
 | Common modules | Community modules |
 | -------------- | ----------------- |
-<<<<<<< HEAD
-| netCDF4        | pysat>=3.0.4      |
-=======
 | netCDF4        | pysat>=3.0.3      |
->>>>>>> 66812b58
 | numpy          |                   |
 | pandas         |                   |
 | requests       |                   |
