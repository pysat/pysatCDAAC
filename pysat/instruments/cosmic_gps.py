# -*- coding: utf-8 -*-
"""
Loads data from the COSMIC satellite.

The Constellation Observing System for Meteorology, Ionosphere, and Climate
(COSMIC) is comprised of six satellites in LEO with GPS receivers. The
occultation of GPS signals by the atmosphere provides a measurement of
atmospheric parameters. Data downloaded from the COSMIC Data Analaysis
and Archival Center.

Default behavior is to search for the 2013 re-processed data first, then the
post-processed data as recommended on
https://cdaac-www.cosmic.ucar.edu/cdaac/products.html

Parameters
----------
altitude_bin : integer
    Number of kilometers to bin altitude profiles by when loading.
    Currently only supported for tag='ionprf'.
platform : string
    'cosmic'
name : string
    'gps' for Radio Occultation profiles
tag : string
    Select profile type, or scintillation, one of:
    {'ionprf', 'sonprf', 'wetprf', 'atmprf', 'scnlv1'}
sat_id : string
    None supported

Note
----
- 'ionprf: 'ionPrf' ionosphere profiles
- 'sonprf': 'sonPrf' files
- 'wetprf': 'wetPrf' files
- 'atmprf': 'atmPrf' files
- 'scnlv1': 'scnLv1' files

Warnings
--------
- Routine was not produced by COSMIC team
<<<<<<< HEAD
- More recent versions of netCDF4 and numpy limit the casting of some variable 
  types into others. This issue could prevent data loading for some variables
  such as 'MSL_Altitude' in the 'sonprf' and 'wetprf' files. The default UserWarning
  when this occurs is 
    'UserWarning: WARNING: missing_value not used since it cannot be safely cast 
=======
- More recent versions of netCDF4 and numpy limit the casting of some variable
  types into others. This issue could prevent data loading for some variables
  such as 'MSL_Altitude' in the 'sonprf' and 'wetprf' files. The default UserWarning
  when this occurs is
    'UserWarning: WARNING: missing_value not used since it cannot be safely cast
>>>>>>> c6dd5e55
    to variable data type'

"""

from __future__ import print_function
from __future__ import absolute_import
import numpy as np
import os
import sys

import netCDF4
import pysat

import logging
logger = logging.getLogger(__name__)

platform = 'cosmic'
name = 'gps'
tags = {'ionprf': '',
        'sonprf': '',
        'wetprf': '',
        'atmprf': '',
        'scnlv1': ''}
sat_ids = {'': ['ionprf', 'sonprf', 'wetprf', 'atmprf', 'scnlv1']}
_test_dates = {'': {'ionprf': pysat.datetime(2008, 1, 1),
                    'sonprf': pysat.datetime(2008, 1, 1),
                    'wetprf': pysat.datetime(2008, 1, 1),
                    'atmprf': pysat.datetime(2008, 1, 1),
                    'scnlv1': pysat.datetime(2008, 1, 1)}}


def list_files(tag=None, sat_id=None, data_path=None, format_str=None):
    """Return a Pandas Series of every file for chosen satellite data.

    Parameters
    ----------
    tag : (string or NoneType)
        Denotes type of file to load.
        (default=None)
    sat_id : (string or NoneType)
        Specifies the satellite ID for a constellation.  Not used.
        (default=None)
    data_path : (string or NoneType)
        Path to data directory.  If None is specified, the value previously
        set in Instrument.files.data_path is used.  (default=None)
    format_str : (NoneType)
        User specified file format not supported here. (default=None)

    Returns
    -------
    pysat.Files.from_os : (pysat._files.Files)
        A class containing the verified available files

    """
    estr = 'Building a list of COSMIC files, which can possibly take time. '
    logger.info('{:s}~1s per 100K files'.format(estr))
    sys.stdout.flush()

    # Note that Files.from_os() could be used here except for the fact
    # that there are multiple COSMIC files per given time
    # here, we follow from_os() except a fictional microsecond
    # is added to file times to help ensure there are no file collisions

    # overloading revision keyword below
    if format_str is None:
        # COSMIC file format string
        if tag == 'scnlv1':
            format_str = ''.join(('????.???/??????_C{revision:03d}.{year:04d}',
                                  '.{day:03d}.{hour:02d}.{minute:02d}.',
                                  '????.?{second:02d}.??_????.????_nc'))
        else:
            format_str = ''.join(('????.???/??????_C{revision:03d}.{year:04d}',
                                  '.{day:03d}.{hour:02d}.{minute:02d}.',
                                  '?{second:02d}_????.????_nc'))

    # process format string to get string to search for
    search_dict = pysat._files.construct_searchstring_from_format(format_str,
                                                                  wildcard=False)
    search_str = search_dict['search_string']
    # perform local file search
    files = pysat._files.search_local_system_formatted_filename(data_path,
                                                                search_str)
    # we have a list of files, now we need to extract the information
    # pull of data from the areas identified by format_str
    stored = pysat._files.parse_fixed_width_filenames(files, format_str)

    if len(stored['year']) > 0:
        year = np.array(stored['year'])
        day = np.array(stored['day'])
        hour = np.array(stored['hour'])
        minute = np.array(stored['minute'])
        # the ground station number in the file encoded as number of seconds
        second = np.array(stored['second'])
        # the cosmic satellite number is stored as 0.X, where x is cosmic id
        uts = hour*3600. + minute*60. + second + np.array(stored['revision'])*1.E-1
        # do a pre-sort on uts to get files that may conflict with eachother
        # close together in array order
        # this ensures that we can make the times all unique
        idx = np.argsort(uts)
        # adding linearly increasing offsets
        shift_uts = np.mod(np.arange(len(year)).astype(int), 1E3) * 1.E-5 + 1.E-5
        uts[idx] += shift_uts

        index = pysat.utils.time.create_datetime_index(year=year[idx], day=day[idx],
                                                       uts=uts[idx])
        if not index.is_unique:
            raise ValueError('Generated non-unique datetimes for COSMIC within list_files.')
        # store sorted file names with unique times in index
        file_list = np.array(stored['files'])[idx]
        file_list = pysat.Series(file_list, index=index)
        return file_list

    else:
        logger.info('Found no files, check your path or download them.')
        return pysat.Series(None)


def load(fnames, tag=None, sat_id=None, altitude_bin=None):
    """Load COSMIC GPS files.

    Parameters
    ----------
    fnames : (pandas.Series)
        Series of filenames
    tag : (str or NoneType)
        tag or None (default=None)
    sat_id : (str or NoneType)
        satellite id or None (default=None)
    altitude_bin : integer
        Number of kilometers to bin altitude profiles by when loading.
        Currently only supported for tag='ionprf'.

    Returns
    -------
    output : (pandas.DataFrame)
        Object containing satellite data
    meta : (pysat.Meta)
        Object containing metadata such as column names and units

    """

    # input check
    if altitude_bin is not None:
        if tag != 'ionprf':
            estr = 'altitude_bin keyword only supported for "tag=ionprf"'
            raise ValueError(estr)

    num = len(fnames)
    # make sure there are files to read
    if num != 0:
        # call separate load_files routine, segemented for possible
        # multiprocessor load, not included and only benefits about 20%
        output = pysat.DataFrame(load_files(fnames, tag=tag, sat_id=sat_id,
                                            altitude_bin=altitude_bin))
        utsec = output.hour * 3600. + output.minute * 60. + output.second
        # make times unique by adding a unique amount of time less than a second
        if tag != 'scnlv1':
            # add 1E-6 seconds to time based upon occulting_sat_id
            # additional 1E-7 seconds added based upon cosmic ID
            # get cosmic satellite ID
            c_id = np.array([snip[3] for snip in output.fileStamp]).astype(int)
            # time offset
            utsec += output.occulting_sat_id*1.e-6 + c_id*1.e-7
        else:
            # construct time out of three different parameters
            # duration must be less than 10,000
            # prn_id is allowed two characters
            # antenna_id gets one
            # prn_id and antenna_id are not sufficient for a unique time
            utsec += output.prn_id*1.e-2 + output.duration.astype(int)*1.E-6
            utsec += output.antenna_id*1.E-7
        # move to Index
        output.index = \
            pysat.utils.time.create_datetime_index(year=output.year,
                                                   month=output.month,
                                                   day=output.day,
                                                   uts=utsec)
        if not output.index.is_unique:
            raise ValueError('Datetimes returned by load_files not unique.')
        # make sure UTS strictly increasing
        output.sort_index(inplace=True)
        # use the first available file to pick out meta information
        profile_meta = pysat.Meta()
        meta = pysat.Meta()
        ind = 0
        repeat = True
        while repeat:
            try:
                data = netCDF4.Dataset(fnames[ind])
                ncattrsList = data.ncattrs()
                for d in ncattrsList:
                    meta[d] = {'units': '', 'long_name': d}
                keys = data.variables.keys()
                for key in keys:
                    if 'units' in data.variables[key].ncattrs():
                        profile_meta[key] = {'units': data.variables[key].units,
                                             'long_name':
                                             data.variables[key].long_name}
                repeat = False
            except RuntimeError:
                # file was empty, try the next one by incrementing ind
                ind += 1

        meta['profiles'] = profile_meta
        return output, meta
    else:
        # no data
        return pysat.DataFrame(None), pysat.Meta()


def _process_lengths(lengths):
    """Prep lengths for parsing.

    Internal func used by load_files.
    """

    lengths = lengths.tolist()
    lengths.insert(0, 0)
    lengths = np.array(lengths)
    lengths2 = lengths.copy()
    lengths[-1] += 1
    return lengths, lengths2


# separate routine for doing actual loading. This was broken off from main load
# because I was playing around with multiprocessor loading
# yielded about 20% improvement in execution time
def load_files(files, tag=None, sat_id=None, altitude_bin=None):
    """Load COSMIC data files directly from a given list.

    May be directly called by user, but in general is called by load.  This is
    separate from the main load function for future support of multiprocessor
    loading.

    Parameters
    ----------
    files : (pandas.Series)
        Series of filenames
    tag : (str or NoneType)
        tag or None (default=None)
    sat_id : (str or NoneType)
        satellite id or None (default=None)
    altitude_bin : integer
        Number of kilometers to bin altitude profiles by when loading.
        Currently only supported for tag='ionprf'.

    Returns
    -------
    output : (list of dicts, one per file)
        Object containing satellite data

    """
    output = [None] * len(files)
    drop_idx = []
    main_dict = {}
    main_dict_len = {}

    safe_keys = []
    for (i, fname) in enumerate(files):
        try:
            data = netCDF4.Dataset(fname)
            # build up dictionary will all ncattrs
            new = {}
            # get list of file attributes
            ncattrsList = data.ncattrs()
            # these include information about where the profile observed
            for d in ncattrsList:
                new[d] = data.getncattr(d)

            if i == 0:
                keys = data.variables.keys()
                for key in keys:
                    safe_keys.append(key)
                    main_dict[key] = []
                    main_dict_len[key] = []

            # load all of the variables in the netCDF
            for key in safe_keys:
                # grab data
                t_list = data.variables[key][:]
                # reverse byte order if needed
                if t_list.dtype.byteorder != '=':
                    main_dict[key].append(t_list.byteswap().newbyteorder())
                else:
                    main_dict[key].append(t_list)
                # store lengths
                main_dict_len[key].append(len(main_dict[key][-1]))

            output[i] = new
            data.close()
        except RuntimeError:
            # some of the files have zero bytes, which causes a read error
            # this stores the index of these zero byte files so I can drop
            # the Nones the gappy file leaves behind
            drop_idx.append(i)

    # drop anything that came from the zero byte files
    drop_idx.reverse()
    for i in drop_idx:
        del output[i]

    # combine different sub lists in main_dict into one
    for key in safe_keys:
        main_dict[key] = np.hstack(main_dict[key])
        main_dict_len[key] = np.cumsum(main_dict_len[key])

    if tag == 'atmprf':
        # this file has three groups of variable lengths
        # each goes into its own DataFrame
        # two are processed here, last is processed like other
        # file types
        # see code just after this if block for more
        # general explanation on lines just below
        p_keys = ['OL_vec2', 'OL_vec1', 'OL_vec3', 'OL_vec4']
        p_dict = {}
        # get indices needed to parse data
        plengths = main_dict_len['OL_vec1']
        max_p_length = np.max(plengths)
        plengths, plengths2 = _process_lengths(plengths)
        # collect data
        for key in p_keys:
            p_dict[key] = main_dict.pop(key)
            _ = main_dict_len.pop(key)
        psub_frame = pysat.DataFrame(p_dict)

        # change in variables in this file type
        # depending upon the processing applied at UCAR
        if 'ies' in main_dict.keys():
            q_keys = ['OL_ipar', 'OL_par', 'ies', 'hes', 'wes']
        else:
            q_keys = ['OL_ipar', 'OL_par']
        q_dict = {}
        # get indices needed to parse data
        qlengths = main_dict_len['OL_par']
        max_q_length = np.max(qlengths)
        qlengths, qlengths2 = _process_lengths(qlengths)
        # collect data
        for key in q_keys:
            q_dict[key] = main_dict.pop(key)
            _ = main_dict_len.pop(key)
        qsub_frame = pysat.DataFrame(q_dict)

        max_length = np.max([max_p_length, max_q_length])
        length_arr = np.arange(max_length)
        # small sub DataFrames
        for i in np.arange(len(output)):
            output[i]['OL_vecs'] = psub_frame.iloc[plengths[i]:plengths[i+1], :]
            output[i]['OL_vecs'].index = length_arr[:plengths2[i+1]-plengths2[i]]
            output[i]['OL_pars'] = qsub_frame.iloc[qlengths[i]:qlengths[i+1], :]
            output[i]['OL_pars'].index = length_arr[:qlengths2[i+1]-qlengths2[i]]

    # create a single data frame with all bits, then
    # break into smaller frames using views
    main_frame = pysat.DataFrame(main_dict)
    # get indices needed to parse data
    lengths = main_dict_len[list(main_dict.keys())[0]]
    # get largest length and create numpy array with it
    # used to speed up reindexing below
    max_length = np.max(lengths)
    length_arr = np.arange(max_length)
    # process lengths for ease of parsing
    lengths, lengths2 = _process_lengths(lengths)
    # break main profile data into each individual profile
    for i in np.arange(len(output)):
        output[i]['profiles'] = main_frame.iloc[lengths[i]:lengths[i+1], :]
        output[i]['profiles'].index = length_arr[:lengths2[i+1]-lengths2[i]]

    if tag == 'ionprf':
        if altitude_bin is not None:
            for out in output:
                rval = (out['profiles']['MSL_alt']/altitude_bin).round().values
                out['profiles'].index = rval * altitude_bin
                out['profiles'] = \
                    out['profiles'].groupby(out['profiles'].index.values).mean()
        else:
            for out in output:
                out['profiles'].index = out['profiles']['MSL_alt']

    return output


def download(date_array, tag, sat_id, data_path=None,
             user=None, password=None):
    """Download COSMIC GPS data.

    Parameters
    ----------
    inst : (pysat.Instrument)
        Instrument class object, whose attribute clean_level is used to return
        the desired level of data selectivity.

    Returns
    -------
    Void : (NoneType)
        data in inst is modified in-place.

    """
    import requests
    from requests.auth import HTTPBasicAuth
    import tarfile
    import shutil

    if tag == 'ionprf':
        sub_dir = 'ionPrf'
    elif tag == 'sonprf':
        sub_dir = 'sonPrf'
    elif tag == 'wetprf':
        sub_dir = 'wetPrf'
    elif tag == 'atmprf':
        sub_dir = 'atmPrf'
    elif tag == 'scnlv1':
        sub_dir = 'scnLv1'
    else:
        raise ValueError('Unknown cosmic_gps tag')

    if (user is None) or (password is None):
        raise ValueError('CDAAC user account information must be provided.')

    for date in date_array:
        logger.info('Downloading COSMIC data for ' + date.strftime('%D'))
        sys.stdout.flush()
        yr, doy = pysat.utils.time.getyrdoy(date)
        yrdoystr = '{year:04d}.{doy:03d}'.format(year=yr, doy=doy)
        # Try re-processed data (preferred)
        try:
            dwnld = ''.join(("https://cdaac-www.cosmic.ucar.edu/cdaac/rest/",
                             "tarservice/data/cosmic2013/"))
            dwnld = dwnld + sub_dir + '/{year:04d}.{doy:03d}'.format(year=yr,
                                                                     doy=doy)
            top_dir = os.path.join(data_path, 'cosmic2013')
            req = requests.get(dwnld, auth=HTTPBasicAuth(user, password))
            req.raise_for_status()
        except requests.exceptions.HTTPError:
            # if response is negative, try post-processed data
            try:
                dwnld = ''.join(("https://cdaac-www.cosmic.ucar.edu/cdaac/",
                                 "rest/tarservice/data/cosmic/"))
                dwnld = dwnld + sub_dir + '/{year:04d}.{doy:03d}'
                dwnld = dwnld.format(year=yr, doy=doy)
                top_dir = os.path.join(data_path, 'cosmic')
                req = requests.get(dwnld, auth=HTTPBasicAuth(user, password))
                req.raise_for_status()
            except requests.exceptions.HTTPError as err:
                estr = ''.join((str(err), '\n', 'Data not found'))
                logger.info(estr)
        # Copy request info to tarball
        # If data does not exist, will copy info not readable as tar
        fname = os.path.join(data_path,
                             'cosmic_' + sub_dir + '_' + yrdoystr + '.tar')
        with open(fname, "wb") as local_file:
            local_file.write(req.content)
            local_file.close()
        try:
            # uncompress files and remove tarball
            tar = tarfile.open(fname)
            tar.extractall(path=data_path)
            tar.close()
            # move files
            source_dir = os.path.join(top_dir, sub_dir, yrdoystr)
            destination_dir = os.path.join(data_path, yrdoystr)
            if os.path.exists(destination_dir):
                shutil.rmtree(destination_dir)
            shutil.move(source_dir, destination_dir)
            # Get rid of empty directories from tar process
            shutil.rmtree(top_dir)
        except tarfile.ReadError:
            # If file cannot be read as a tarfile, then data does not exist
            # skip this day since no data to move
            pass
        # tar file must be removed (even if download fails)
        os.remove(fname)

    return


def clean(inst):
    """Return COSMIC GPS data cleaned to the specified level.

    Parameters
    ----------
    inst : (pysat.Instrument)
        Instrument class object, whose attribute clean_level is used to return
        the desired level of data selectivity.

    Returns
    -------
    Void : (NoneType)
        data in inst is modified in-place.

    Notes
    -----
    Supports 'clean', 'dusty', 'dirty'

    """
    if inst.tag == 'ionprf':
        # ionosphere density profiles
        if inst.clean_level == 'clean':
            # try and make sure all data is good
            # filter out profiles where source provider processing doesn't
            # get max dens and max dens alt
            inst.data = inst.data[((inst['edmaxalt'] != -999.) &
                                   (inst['edmax'] != -999.))]
            # make sure edmaxalt in "reasonable" range
            inst.data = inst.data[(inst.data.edmaxalt >= 175.) &
                                  (inst.data.edmaxalt <= 475.)]
            # filter densities when negative
            for i, profile in enumerate(inst['profiles']):
                # take out all densities below the highest altitude negative
                # dens below 325
                idx, = np.where((profile.ELEC_dens < 0) &
                                (profile.index <= 325))
                if len(idx) > 0:
                    profile.iloc[0:idx[-1]+1] = np.nan
                # take out all densities above the lowest altitude negative
                # dens above 325
                idx, = np.where((profile.ELEC_dens < 0) &
                                (profile.index > 325))
                if len(idx) > 0:
                    profile.iloc[idx[0]:] = np.nan

                # do an altitude density gradient check to reduce number of
                # cycle slips
                densDiff = profile.ELEC_dens.diff()
                altDiff = profile.MSL_alt.diff()
                normGrad = (densDiff / (altDiff * profile.ELEC_dens)).abs()
                idx, = np.where((normGrad > 1.) & normGrad.notnull())
                if len(idx) > 0:
                    inst[i, 'edmaxalt'] = np.nan
                    inst[i, 'edmax'] = np.nan
                    inst[i, 'edmaxlat'] = np.nan
                    profile['ELEC_dens'] *= np.nan

        # filter out any measurements where things have been set to NaN
        inst.data = inst.data[inst.data.edmaxalt.notnull()]

    elif inst.tag == 'scnlv1':
        # scintillation files
        if inst.clean_level == 'clean':
            # try and make sure all data is good
            # filter out profiles where source provider processing doesn't
            # work
            inst.data = inst.data[((inst['alttp_s4max'] != -999.) &
                                   (inst['s4max9sec'] != -999.))]

    return<|MERGE_RESOLUTION|>--- conflicted
+++ resolved
@@ -38,19 +38,11 @@
 Warnings
 --------
 - Routine was not produced by COSMIC team
-<<<<<<< HEAD
-- More recent versions of netCDF4 and numpy limit the casting of some variable 
-  types into others. This issue could prevent data loading for some variables
-  such as 'MSL_Altitude' in the 'sonprf' and 'wetprf' files. The default UserWarning
-  when this occurs is 
-    'UserWarning: WARNING: missing_value not used since it cannot be safely cast 
-=======
 - More recent versions of netCDF4 and numpy limit the casting of some variable
   types into others. This issue could prevent data loading for some variables
   such as 'MSL_Altitude' in the 'sonprf' and 'wetprf' files. The default UserWarning
   when this occurs is
     'UserWarning: WARNING: missing_value not used since it cannot be safely cast
->>>>>>> c6dd5e55
     to variable data type'
 
 """
