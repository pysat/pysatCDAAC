--- conflicted
+++ resolved
@@ -7,17 +7,13 @@
 * Added altitude binning profile support for all datasets with altitude
   as a variable.
 * Added `download` to general methods
-<<<<<<< HEAD
-* Update links in documentation
 * Added support for `cosmic2_ivm`
-* Updated instrument tests to use pysat 3.0.2 syntax
-=======
 * Maintenance
   * Update links in documentation
   * Update testing compliance
   * Add windows testing
   * Add workflow for testing with pysat RC
->>>>>>> 47289e9c
+  * Updated instrument tests to use pysat 3.0.2 syntax
 
 ## [0.0.2] - 2021-06-18
 * Update instrument style for pysat 3.0.0
