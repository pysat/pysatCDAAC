--- conflicted
+++ resolved
@@ -13,10 +13,7 @@
 * Added altitude binning profile support for all datasets with altitude
   as a variable.
 * Added `download` to general methods
-<<<<<<< HEAD
 * Update links in documentation
-* Implement pyproject.toml
-=======
 * Added support for `cosmic2_ivm`
 * Maintenance
   * Update links in documentation
@@ -25,7 +22,7 @@
   * Add workflow for testing with pysat RC
   * Updated instrument tests to use pysat 3.0.2 syntax
   * Added clean warning routine to `methods.general`
->>>>>>> 66812b58
+  * Implement pyproject.toml
 
 ## [0.0.2] - 2021-07-07
 * Update instrument style for pysat 3.0.0
