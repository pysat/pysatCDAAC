--- conflicted
+++ resolved
@@ -2,15 +2,10 @@
 All notable changes to this project will be documented in this file.
 This project adheres to [Semantic Versioning](http://semver.org/).
 
-<<<<<<< HEAD
 ## [0.x.x] - 2021-xx-xx
 * Updated `cosmic_gps` to support xarray Datasets
 * Added `download` to general methods
-
-=======
-## [0.0.3] - ???
 * Update links in documentation
->>>>>>> 32849416
 
 ## [0.0.2] - 2021-06-18
 * Update instrument style for pysat 3.0.0
