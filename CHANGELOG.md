--- conflicted
+++ resolved
@@ -2,16 +2,13 @@
 All notable changes to this project will be documented in this file.
 This project adheres to [Semantic Versioning](http://semver.org/).
 
-## [0.x.x] - 2021-xx-xx
+## [0.x.x] - 2022-xx-xx
 * Updated `cosmic_gps` to support xarray Datasets
-<<<<<<< HEAD
-* Added support for `cosmic2_ivm`
-=======
 * Added altitude binning profile support for all datasets with altitude
   as a variable.
->>>>>>> ec8b2879
 * Added `download` to general methods
 * Update links in documentation
+* Added support for `cosmic2_ivm`
 
 ## [0.0.2] - 2021-06-18
 * Update instrument style for pysat 3.0.0
