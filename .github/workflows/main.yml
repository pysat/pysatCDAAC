--- conflicted
+++ resolved
@@ -28,30 +28,13 @@
       with:
         python-version: ${{ matrix.python-version }}
 
-<<<<<<< HEAD
-    - name: Install with standard dependencies
-      if: ${{ matrix.numpy_ver == 'latest'}}
-=======
     - name: Install NEP29 dependencies
       if: ${{ matrix.numpy_ver != 'latest'}}
       run: pip install --no-cache-dir numpy==${{ matrix.numpy_ver }}
 
     - name: Install standard dependencies
->>>>>>> 66812b58
-      run: |
-        pip install .[test]
+      run: pip install  --upgrade-strategy only-if-needed .[test]
 
-<<<<<<< HEAD
-    - name: Install with NEP29 dependencies
-      if: ${{ matrix.numpy_ver != 'latest'}}
-      run: |
-        pip install --no-binary :numpy: numpy==${{ matrix.numpy_ver }}
-        # Pandas 1.5 does not support NEP29
-        pip install "pandas<1.5"
-        pip install  --upgrade-strategy only-if-needed .[test]
-
-=======
->>>>>>> 66812b58
     - name: Set up pysat
       run: |
         mkdir pysatData
