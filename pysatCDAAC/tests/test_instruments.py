"""Unit and Integration Tests for each instrument module.

Note
----
Imports test methods from pysat.tests.instrument_test_class

"""

import numpy as np
import pytest
<<<<<<< HEAD
=======

import pysat
# Import the test classes from pysat
from pysat.tests.classes import cls_instrument_library as clslib
>>>>>>> 47289e9c

# Make sure to import your instrument library here
import pysatCDAAC

# Import the test classes from pysat
from pysat.tests.classes import cls_instrument_library as clslib

# Tell the standard tests which instruments to run each test on.
# Need to return instrument list for custom tests.
instruments = clslib.InstLibTests.initialize_test_package(
    clslib.InstLibTests, inst_loc=pysatCDAAC.instruments)

# Build a custom list of gps instruments.  These require custom binning tests
# that are not used for the in situ instruments.
instruments['gps'] = []
for inst in instruments['download']:
    if 'gps' in inst['inst_module'].name:
        instruments['gps'].append(inst)

<<<<<<< HEAD
=======
# Retrieve the lists of CDAAC instruments and testing methods
instruments = clslib.InstLibTests.initialize_test_package(
    clslib.InstLibTests, inst_loc=pysatCDAAC.instruments)

>>>>>>> 47289e9c

class TestInstruments(clslib.InstLibTests):
    """Main class for instrument tests.

    Note
    ----
    All standard tests, setup, and teardown inherited from the core pysat
    instrument test class.

    """

    @pytest.mark.second
<<<<<<< HEAD
    @pytest.mark.parametrize("inst_dict", instruments['gps'])
=======
    @pytest.mark.parametrize("inst_dict", [x for x in instruments['download']])
>>>>>>> 47289e9c
    @pytest.mark.parametrize("bin_num", [100, 200])
    def test_altitude_bin_keyword(self, inst_dict, bin_num):
        """Test altitude binning keywords.

        Parameters
        ----------
        inst_dict : dict
            Dictionary of instrument properties generated by pysat.
        bin_num : int
            Number of bins for altitude profiling.

        """

        if inst_dict['tag'] in ['scnlv1', 'podtec', 'ionphs']:
            pytest.skip("Binning not available for level-1 data")
            return

<<<<<<< HEAD
        inst_dict['kwargs'] = {'altitude_bin': 5., 'altitude_bin_num': bin_num}
        self.test_inst, date = clslib.initialize_test_inst_and_date(inst_dict)
        self.test_inst.load(date=date)
=======
        self.test_inst = pysat.Instrument(inst_module=inst_dict['inst_module'],
                                          tag=inst_dict['tag'],
                                          inst_id=inst_dict['inst_id'],
                                          altitude_bin=5.,
                                          altitude_bin_num=bin_num)
        date = inst_dict['inst_module']._test_dates[inst_dict['inst_id']]
        date = date[inst_dict['tag']]
        self.test_inst.load(date=date, use_header=True)
>>>>>>> 47289e9c

        # Confirm presence of binned altitudes.
        assert 'MSL_bin_alt' in self.test_inst.data

        # Confirm binned altitudes are even factors of binning.
        rem = np.remainder(self.test_inst['MSL_bin_alt'].values, 5)
        idx, idy, = np.where(rem == 0)
        idx2, idy2, = np.where(np.isnan(rem))
        assert len(idx) + len(idx2) == np.product(rem.shape)

        # Confirm length of each profile corresponds to bin_num
        assert self.test_inst.data.dims['RO'] == bin_num

        return<|MERGE_RESOLUTION|>--- conflicted
+++ resolved
@@ -8,13 +8,6 @@
 
 import numpy as np
 import pytest
-<<<<<<< HEAD
-=======
-
-import pysat
-# Import the test classes from pysat
-from pysat.tests.classes import cls_instrument_library as clslib
->>>>>>> 47289e9c
 
 # Make sure to import your instrument library here
 import pysatCDAAC
@@ -22,8 +15,7 @@
 # Import the test classes from pysat
 from pysat.tests.classes import cls_instrument_library as clslib
 
-# Tell the standard tests which instruments to run each test on.
-# Need to return instrument list for custom tests.
+# Retrieve the lists of CDAAC instruments and testing methods
 instruments = clslib.InstLibTests.initialize_test_package(
     clslib.InstLibTests, inst_loc=pysatCDAAC.instruments)
 
@@ -34,13 +26,6 @@
     if 'gps' in inst['inst_module'].name:
         instruments['gps'].append(inst)
 
-<<<<<<< HEAD
-=======
-# Retrieve the lists of CDAAC instruments and testing methods
-instruments = clslib.InstLibTests.initialize_test_package(
-    clslib.InstLibTests, inst_loc=pysatCDAAC.instruments)
-
->>>>>>> 47289e9c
 
 class TestInstruments(clslib.InstLibTests):
     """Main class for instrument tests.
@@ -53,11 +38,7 @@
     """
 
     @pytest.mark.second
-<<<<<<< HEAD
     @pytest.mark.parametrize("inst_dict", instruments['gps'])
-=======
-    @pytest.mark.parametrize("inst_dict", [x for x in instruments['download']])
->>>>>>> 47289e9c
     @pytest.mark.parametrize("bin_num", [100, 200])
     def test_altitude_bin_keyword(self, inst_dict, bin_num):
         """Test altitude binning keywords.
@@ -75,20 +56,9 @@
             pytest.skip("Binning not available for level-1 data")
             return
 
-<<<<<<< HEAD
         inst_dict['kwargs'] = {'altitude_bin': 5., 'altitude_bin_num': bin_num}
         self.test_inst, date = clslib.initialize_test_inst_and_date(inst_dict)
         self.test_inst.load(date=date)
-=======
-        self.test_inst = pysat.Instrument(inst_module=inst_dict['inst_module'],
-                                          tag=inst_dict['tag'],
-                                          inst_id=inst_dict['inst_id'],
-                                          altitude_bin=5.,
-                                          altitude_bin_num=bin_num)
-        date = inst_dict['inst_module']._test_dates[inst_dict['inst_id']]
-        date = date[inst_dict['tag']]
-        self.test_inst.load(date=date, use_header=True)
->>>>>>> 47289e9c
 
         # Confirm presence of binned altitudes.
         assert 'MSL_bin_alt' in self.test_inst.data
