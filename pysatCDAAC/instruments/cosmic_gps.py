--- conflicted
+++ resolved
@@ -407,84 +407,7 @@
         if tag == 'ionprf':
             # Set up coordinates.
             coord_labels = ['MSL_alt', 'GEO_lat', 'GEO_lon', 'OCC_azi']
-<<<<<<< HEAD
-
-=======
-            var_labels = ['ELEC_dens', 'TEC_cal']
-
-            # Apply coordinates to loaded data.
-            output = output.set_coords(coord_labels)
-
-            if altitude_bin is not None:
-                # Deal with altitude binning, can't do it directly with
-                # xarray since all dimensions get grouped.
-
-                coord_labels.extend(['MSL_bin_alt'])
-                all_labels = []
-                all_labels.extend(coord_labels)
-                all_labels.extend(var_labels)
-
-                # Normalize and round actual altitude values by altitude_bin.
-                bin_alts = (output['MSL_alt'] / altitude_bin).round().values
-
-                # Reconstruct altitude from bin_alts value.
-                alts = bin_alts * altitude_bin
-
-                # Create array for bounds of each bin that data will be
-                # grouped into.
-                bin_arr = np.arange(np.nanmax(bin_alts))
-
-                # Indexing information mapping which altitude goes to which bin
-                dig_bins = np.digitize(bin_alts, bin_arr)
-
-                # Create arrays to store results.
-                new_coords = {}
-                for label in all_labels:
-                    new_coords[label] = np.full(
-                        (len(output['time']), len(bin_arr)), np.nan)
-
-                # Go through each profile and mean values in each altitude bin.
-                # Solution inspired by
-                # (https://stackoverflow.com/questions/38013778/
-                # is-there-any-numpy-group-by-function)
-                # However, unique didn't work how I wanted for multi-dimensional
-                # array, thus the for loop.
-                for i in range(len(output['time'])):
-                    ans = np.unique(dig_bins[i, :], return_index=True)
-
-                    for label in all_labels:
-                        if label == 'MSL_bin_alt':
-                            temp_calc = np.split(alts[i, :], ans[1][1:])
-                        else:
-                            temp_calc = np.split(output[label].values[i, :],
-                                                 ans[1][1:])
-                        # Average all values in each bin
-                        new_coords[label][i, 0:len(temp_calc)] = \
-                            [np.mean(temp_vals) for temp_vals in temp_calc]
-
-                # Create new Dataset with binned data values.
-                # First, prep coordinate data.
-                coords = {}
-                data_vars = {}
-                for key in coord_labels:
-                    coords[key] = (('time', 'RO'), new_coords[key])
-                coords['time'] = output['time']
-
-                # Create data_vars input dict.
-                for key in var_labels:
-                    data_vars[key] = (('time', 'RO'), new_coords[key])
-
-                # Create new Dataset.
-                new_set = xr.Dataset(data_vars=data_vars, coords=coords)
-
-                # Copy over other variables.
-                for key in output.data_vars:
-                    if key not in all_labels:
-                        new_set[key] = output[key]
-
-                # Replace initial Dataset.
-                output = new_set
->>>>>>> 32849416
+            
         elif tag == 'atmprf':
             # Set up coordinates.
             coord_labels = ['MSL_alt', 'Lat', 'Lon', 'Azim']
