--- conflicted
+++ resolved
@@ -31,6 +31,14 @@
 Warnings
 --------
 - Routine was not produced by COSMIC team
+# - More recent versions of netCDF4 and numpy limit the casting of some variable
+#   types into others. This issue could prevent data loading for some variables
+#   such as 'MSL_Altitude' in the 'sonprf' and 'wetprf' files. The default
+#   UserWarning when this occurs is
+#   ::
+#
+#     'UserWarning: WARNING: missing_value not used since it cannot be safely
+#     cast to variable data type'
 
 """
 
@@ -80,19 +88,12 @@
 _test_dates = {'': {'ionprf': dt.datetime(2008, 1, 1),
                     'wetprf': dt.datetime(2008, 1, 1),
                     'atmprf': dt.datetime(2008, 1, 1),
-<<<<<<< HEAD
-                    'scnlv1': dt.datetime(2008, 1, 1)}}
-_test_download = {'': {kk: False for kk in tags.keys()}}
-_password_req = {'': {kk: True for kk in tags.keys()}}
-
-=======
                     'eraprf': dt.datetime(2008, 1, 1),
                     'gfsprf': dt.datetime(2008, 1, 1)},
                'level_1b': {'ionphs': dt.datetime(2008, 1, 1),
                             'podtec': dt.datetime(2008, 1, 1),
                             'scnlv1': dt.datetime(2008, 1, 1)}
                }
->>>>>>> 69014dce
 
 # ----------------------------------------------------------------------------
 # Instrument methods
@@ -137,7 +138,6 @@
     if self.tag == 'ionprf':
         # Ionosphere density profiles
         if self.clean_level == 'clean':
-<<<<<<< HEAD
             # Filter out profiles where source provider processing doesn't work.
             self.data = self.data.where(self['edmaxalt'] != -999., drop=True)
             self.data = self.data.where(self['edmax'] != -999., drop=True)
@@ -154,28 +154,6 @@
                 # a negative density.
                 idx, = np.where((self[i, :, 'ELEC_dens'] < 0)
                                 & (self[i, :, 'MSL_alt'] <= 325))
-=======
-            # try and make sure all data is good
-            # filter out profiles where source provider processing doesn't
-            # get max dens and max dens alt
-            self.data = self.data[((self['edmaxalt'] != -999.)
-                                   & (self['edmax'] != -999.))]
-            # make sure edmaxalt in "reasonable" range
-            self.data = self.data[((self['edmaxalt'] >= 175.)
-                                   & (self['edmaxalt'] <= 475.))]
-            # filter densities when negative
-            for i, profile in enumerate(self['profiles']):
-                # take out all densities below the highest altitude negative
-                # dens below 325
-                idx, = np.where((profile.ELEC_dens < 0)
-                                & (profile.index <= 325))
-                if len(idx) > 0:
-                    profile.iloc[0:(idx[-1] + 1)] = np.nan
-                # take out all densities above the lowest altitude negative
-                # dens above 325
-                idx, = np.where((profile.ELEC_dens < 0)
-                                & (profile.index > 325))
->>>>>>> 69014dce
                 if len(idx) > 0:
                     dens_copy[i, 0:idx[-1] + 1] = np.nan
 
@@ -359,7 +337,6 @@
     num = len(fnames)
     # Make sure there are files to read
     if num != 0:
-<<<<<<< HEAD
 
         # Set up loading files with a mixture of data lengths.
         if tag == 'atmprf':
@@ -381,131 +358,6 @@
 
         # Create datetime index
         utsec = output.hour * 3600. + output.minute * 60. + output.second
-        output['index'] = \
-            pysat.utils.time.create_datetime_index(year=output.year.values,
-                                                   month=output.month.values,
-                                                   day=output.day.values,
-                                                   uts=utsec.values)
-        # Rename index to time
-        if tag == 'scnlv1':
-            # scnlv1 files already have a 2D time variable, it is a conflict
-            output = output.rename(time='profile_time')
-        output = output.rename(index='time')
-
-        # Ensure time is increasing
-        output = output.sortby('time')
-
-        if tag == 'ionprf':
-            # Set up coordinates
-            coord_labels = ['MSL_alt', 'GEO_lat', 'GEO_lon', 'OCC_azi']
-            var_labels = ['ELEC_dens', 'TEC_cal']
-
-            # Apply coordinates to loaded data.
-            output = output.set_coords(coord_labels)
-
-            if altitude_bin is not None:
-                # Deal with altitude binning, can't do it directly with
-                # xarray since all dimensions get grouped.
-
-                coord_labels.extend(['MSL_bin_alt'])
-                all_labels = []
-                all_labels.extend(coord_labels)
-                all_labels.extend(var_labels)
-
-                # Normalize and round actual altitude values by altitude_bin
-                bin_alts = (output['MSL_alt'] / altitude_bin).round().values
-
-                # Reconstruct altitude from bin_alts value
-                alts = bin_alts * altitude_bin
-
-                # Create array for bounds of each bin that data will be
-                # grouped into.
-                bin_arr = np.arange(np.nanmax(bin_alts))
-
-                # Indexing information mapping which altitude goes to which bin
-                dig_bins = np.digitize(bin_alts, bin_arr)
-
-                # Create arrays to store results
-                new_coords = {}
-                for label in all_labels:
-                    new_coords[label] = np.full(
-                        (len(output['time']), len(bin_arr)), np.nan)
-
-                # Go through each profile and mean values in each altitude bin.
-                # Solution inspired by
-                # (https://stackoverflow.com/questions/38013778/
-                # is-there-any-numpy-group-by-function)
-                # However, unique didn't work how I wanted for multi-dimensional
-                # array, thus the for loop.
-                for i in range(len(output['time'])):
-                    ans = np.unique(dig_bins[i, :], return_index=True)
-
-                    for label in all_labels:
-                        if label == 'MSL_bin_alt':
-                            temp_calc = np.split(alts[i, :], ans[1][1:])
-                        else:
-                            temp_calc = np.split(output[label].values[i, :],
-                                                 ans[1][1:])
-                        # Average all values in each bin
-                        new_coords[label][i, 0:len(temp_calc)] = \
-                            [np.mean(temp_vals) for temp_vals in temp_calc]
-
-                # Create new Dataset with binned data values.
-                # First, prep coordinate data.
-                coords = {}
-                data_vars = {}
-                for key in coord_labels:
-                    coords[key] = (('time', 'RO'), new_coords[key])
-                coords['time'] = output['time']
-
-                # Create data_vars input dict
-                for key in var_labels:
-                    data_vars[key] = (('time', 'RO'), new_coords[key])
-
-                # Create new Dataset
-                new_set = xr.Dataset(data_vars=data_vars, coords=coords)
-
-                # Copy over other variables
-                for key in output.data_vars:
-                    if key not in all_labels:
-                        new_set[key] = output[key]
-
-                # Replace initial Dataset
-                output = new_set
-        elif tag == 'atmprf':
-            # Set up coordinates
-            coord_labels = ['MSL_alt', 'Lat', 'Lon', 'Azim']
-
-            # Apply coordinates to loaded data.
-            output = output.set_coords(coord_labels)
-        elif tag == 'sonprf':
-            # Set up coordinates
-            coord_labels = ['MSL_alt', 'lat', 'lon']
-
-            # Apply coordinates to loaded data.
-            output = output.set_coords(coord_labels)
-        elif tag == 'wetprf':
-            # Set up coordinates
-            coord_labels = ['MSL_alt', 'Lat', 'Lon']
-
-            # Apply coordinates to loaded data.
-            output = output.set_coords(coord_labels)
-        elif tag == 'scnlv1':
-            # Set up coordinates
-            coord_labels = ['alt_s4max', 'lat_s4max', 'lon_s4max', 'lct_s4max']
-
-            # Apply coordinates to loaded data.
-            output = output.set_coords(coord_labels)
-
-        # Use the first available file to pick out meta information
-=======
-        # call separate load_files routine, segmented for possible
-        # multiprocessor load, not included and only benefits about 20%
-        output = pds.DataFrame(load_files(fnames, tag=tag, inst_id=inst_id,
-                                          altitude_bin=altitude_bin))
-        utsec = output.hour * 3600. + output.minute * 60. + output.second
-        # FIXME: need to switch to xarray so unique time stamps not needed
-        # make times unique by adding a unique amount of time less than a second
         if tag not in lower_l1_tags or (tag == 'ionphs'):
             # add 1E-6 seconds to time based upon occulting_inst_id
             # additional 1E-7 seconds added based upon cosmic ID
@@ -524,19 +376,127 @@
             # prn_id and antenna_id are not sufficient for a unique time
             utsec += output.prn_id * 1.e-2 + output.duration.astype(int) * 1.E-6
             utsec += output.antenna_id * 1.E-7
-        # move to Index
-        output.index = \
-            pysat.utils.time.create_datetime_index(year=output.year,
-                                                   month=output.month,
-                                                   day=output.day,
-                                                   uts=utsec)
-        if not output.index.is_unique:
+
+        output['index'] = \
+            pysat.utils.time.create_datetime_index(year=output.year.values,
+                                                   month=output.month.values,
+                                                   day=output.day.values,
+                                                   uts=utsec.values)
+        if not output['index'].is_unique:
             raise ValueError('Datetimes returned by load_files not unique.')
-        # make sure UTS strictly increasing
-        output.sort_index(inplace=True)
-        # use the first available file to pick out meta information
-        profile_meta = pysat.Meta()
->>>>>>> 69014dce
+
+        # Rename index to time
+        if tag == 'scnlv1':
+            # scnlv1 files already have a 2D time variable, it is a conflict
+            output = output.rename(time='profile_time')
+        output = output.rename(index='time')
+
+        # Ensure time is increasing
+        output = output.sortby('time')
+
+        if tag == 'ionprf':
+            # Set up coordinates
+            coord_labels = ['MSL_alt', 'GEO_lat', 'GEO_lon', 'OCC_azi']
+            var_labels = ['ELEC_dens', 'TEC_cal']
+
+            # Apply coordinates to loaded data.
+            output = output.set_coords(coord_labels)
+
+            if altitude_bin is not None:
+                # Deal with altitude binning, can't do it directly with
+                # xarray since all dimensions get grouped.
+
+                coord_labels.extend(['MSL_bin_alt'])
+                all_labels = []
+                all_labels.extend(coord_labels)
+                all_labels.extend(var_labels)
+
+                # Normalize and round actual altitude values by altitude_bin
+                bin_alts = (output['MSL_alt'] / altitude_bin).round().values
+
+                # Reconstruct altitude from bin_alts value
+                alts = bin_alts * altitude_bin
+
+                # Create array for bounds of each bin that data will be
+                # grouped into.
+                bin_arr = np.arange(np.nanmax(bin_alts))
+
+                # Indexing information mapping which altitude goes to which bin
+                dig_bins = np.digitize(bin_alts, bin_arr)
+
+                # Create arrays to store results
+                new_coords = {}
+                for label in all_labels:
+                    new_coords[label] = np.full(
+                        (len(output['time']), len(bin_arr)), np.nan)
+
+                # Go through each profile and mean values in each altitude bin.
+                # Solution inspired by
+                # (https://stackoverflow.com/questions/38013778/
+                # is-there-any-numpy-group-by-function)
+                # However, unique didn't work how I wanted for multi-dimensional
+                # array, thus the for loop.
+                for i in range(len(output['time'])):
+                    ans = np.unique(dig_bins[i, :], return_index=True)
+
+                    for label in all_labels:
+                        if label == 'MSL_bin_alt':
+                            temp_calc = np.split(alts[i, :], ans[1][1:])
+                        else:
+                            temp_calc = np.split(output[label].values[i, :],
+                                                 ans[1][1:])
+                        # Average all values in each bin
+                        new_coords[label][i, 0:len(temp_calc)] = \
+                            [np.mean(temp_vals) for temp_vals in temp_calc]
+
+                # Create new Dataset with binned data values.
+                # First, prep coordinate data.
+                coords = {}
+                data_vars = {}
+                for key in coord_labels:
+                    coords[key] = (('time', 'RO'), new_coords[key])
+                coords['time'] = output['time']
+
+                # Create data_vars input dict
+                for key in var_labels:
+                    data_vars[key] = (('time', 'RO'), new_coords[key])
+
+                # Create new Dataset
+                new_set = xr.Dataset(data_vars=data_vars, coords=coords)
+
+                # Copy over other variables
+                for key in output.data_vars:
+                    if key not in all_labels:
+                        new_set[key] = output[key]
+
+                # Replace initial Dataset
+                output = new_set
+        elif tag == 'atmprf':
+            # Set up coordinates
+            coord_labels = ['MSL_alt', 'Lat', 'Lon', 'Azim']
+
+            # Apply coordinates to loaded data.
+            output = output.set_coords(coord_labels)
+        elif tag == 'sonprf':
+            # Set up coordinates
+            coord_labels = ['MSL_alt', 'lat', 'lon']
+
+            # Apply coordinates to loaded data.
+            output = output.set_coords(coord_labels)
+        elif tag == 'wetprf':
+            # Set up coordinates
+            coord_labels = ['MSL_alt', 'Lat', 'Lon']
+
+            # Apply coordinates to loaded data.
+            output = output.set_coords(coord_labels)
+        elif tag == 'scnlv1':
+            # Set up coordinates
+            coord_labels = ['alt_s4max', 'lat_s4max', 'lon_s4max', 'lct_s4max']
+
+            # Apply coordinates to loaded data.
+            output = output.set_coords(coord_labels)
+
+        # Use the first available file to pick out meta information
         meta = pysat.Meta()
         ind = 0
         repeat = True
@@ -654,7 +614,6 @@
     for i in drop_idx:
         del output[i]
 
-<<<<<<< HEAD
     # Each GPS occultation has a different number of data points.
     # Generate numpy arrays based upon the largest size.
     for key in main_dict_len.keys():
@@ -673,89 +632,6 @@
         if key not in coords:
             coords[key] = 'RO'
         output[key] = (['index', coords[key]], main_dict[key])
-=======
-    # combine different sub lists in main_dict into one
-    for key in safe_keys:
-        main_dict[key] = np.hstack(main_dict[key])
-        main_dict_len[key] = np.cumsum(main_dict_len[key])
-
-    if tag == 'atmprf':
-        # this file has three groups of variable lengths
-        # each goes into its own DataFrame
-        # two are processed here, last is processed like other
-        # file types
-        # see code just after this if block for more
-        # general explanation on lines just below
-        p_keys = ['OL_vec2', 'OL_vec1', 'OL_vec3', 'OL_vec4']
-        p_dict = {}
-        # get indices needed to parse data
-        plengths = main_dict_len['OL_vec1']
-        max_p_length = np.max(plengths)
-        plengths, plengths2 = _process_lengths(plengths)
-        # collect data
-        for key in p_keys:
-            p_dict[key] = main_dict.pop(key)
-            _ = main_dict_len.pop(key)
-        psub_frame = pds.DataFrame(p_dict)
-
-        # change in variables in this file type
-        # depending upon the processing applied at UCAR
-        if 'ies' in main_dict.keys():
-            q_keys = ['OL_ipar', 'OL_par', 'ies', 'hes', 'wes']
-        else:
-            q_keys = ['OL_ipar', 'OL_par']
-        q_dict = {}
-        # get indices needed to parse data
-        qlengths = main_dict_len['OL_par']
-        max_q_length = np.max(qlengths)
-        qlengths, qlengths2 = _process_lengths(qlengths)
-        # collect data
-        for key in q_keys:
-            q_dict[key] = main_dict.pop(key)
-            _ = main_dict_len.pop(key)
-        qsub_frame = pds.DataFrame(q_dict)
-
-        max_length = np.max([max_p_length, max_q_length])
-        length_arr = np.arange(max_length)
-        # small sub DataFrames
-        for i in np.arange(len(output)):
-            output[i]['OL_vecs'] = \
-                psub_frame.iloc[plengths[i]:plengths[i + 1], :]
-            output[i]['OL_vecs'].index = \
-                length_arr[:plengths2[i + 1] - plengths2[i]]
-            output[i]['OL_pars'] = \
-                qsub_frame.iloc[qlengths[i]:qlengths[i + 1], :]
-            output[i]['OL_pars'].index = \
-                length_arr[:qlengths2[i + 1] - qlengths2[i]]
-
-    # create a single data frame with all bits, then
-    # break into smaller frames using views
-    main_frame = pds.DataFrame(main_dict)
-    # get indices needed to parse data
-    lengths = main_dict_len[list(main_dict.keys())[0]]
-    # get largest length and create numpy array with it
-    # used to speed up reindexing below
-    max_length = np.max(lengths)
-    length_arr = np.arange(max_length)
-    # process lengths for ease of parsing
-    lengths, lengths2 = _process_lengths(lengths)
-    # break main profile data into each individual profile
-    for i in np.arange(len(output)):
-        output[i]['profiles'] = main_frame.iloc[lengths[i]:lengths[i + 1], :]
-        output[i]['profiles'].index = length_arr[:lengths2[i + 1] - lengths2[i]]
-
-    if tag == 'ionprf':
-        if altitude_bin is not None:
-            for out in output:
-                rval = (out['profiles']['MSL_alt']
-                        / altitude_bin).round().values
-                out['profiles'].index = rval * altitude_bin
-                out['profiles'] = \
-                    out['profiles'].groupby(out['profiles'].index.values).mean()
-        else:
-            for out in output:
-                out['profiles'].index = out['profiles']['MSL_alt']
->>>>>>> 69014dce
 
     return output
 
