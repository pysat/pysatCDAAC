--- conflicted
+++ resolved
@@ -86,27 +86,13 @@
         'scnlv1': 'S4 scintillation index and auxiliary data'}
 
 inst_ids = {'': list(tags.keys())}
-<<<<<<< HEAD
 
 pandas_format = False
-=======
->>>>>>> 5cac5d85
 
 # ----------------------------------------------------------------------------
 # Instrument test attributes
 
-<<<<<<< HEAD
-_test_dates = {'': {'ionprf': dt.datetime(2008, 1, 1),
-                    'wetprf': dt.datetime(2008, 1, 1),
-                    'atmprf': dt.datetime(2008, 1, 1),
-                    'eraprf': dt.datetime(2008, 1, 1),
-                    'gfsprf': dt.datetime(2008, 1, 1),
-                    'ionphs': dt.datetime(2008, 1, 1),
-                    'podtec': dt.datetime(2008, 1, 1),
-                    'scnlv1': dt.datetime(2008, 1, 1)}}
-=======
 _test_dates = {'': {}.fromkeys(list(tags.keys()), dt.datetime(2008, 1, 1))}
->>>>>>> 5cac5d85
 
 # ----------------------------------------------------------------------------
 # Instrument methods
@@ -151,7 +137,6 @@
     if self.tag == 'ionprf':
         # Ionosphere density profiles
         if self.clean_level == 'clean':
-<<<<<<< HEAD
             # Filter out profiles where source provider processing doesn't work.
             self.data = self.data.where(self['edmaxalt'] != -999., drop=True)
             self.data = self.data.where(self['edmax'] != -999., drop=True)
@@ -175,39 +160,6 @@
                 # negative density.
                 idx, = np.where((self[i, :, 'ELEC_dens'] < 0)
                                 & (self[i, :, 'MSL_alt'] > 325))
-=======
-            # Try and make sure all data is good. Filter out profiles
-            # where source provider processing doesn't do so.
-            # Then get the max density and altitude of this max.
-            self.data = self.data[((self['edmaxalt'] != -999.)
-                                   & (self['edmax'] != -999.))]
-
-            # Make sure edmaxalt is in a "reasonable" range
-            self.data = self.data[((self['edmaxalt'] >= 175.)
-                                   & (self['edmaxalt'] <= 475.))]
-
-            # Remove negative densities
-            for i, profile in enumerate(self['profiles']):
-                # Take out all densities below the highest altitude negative
-                # dens below 325
-                idx, = np.where((profile.ELEC_dens < 0)
-                                & (profile.index <= 325))
-                if len(idx) > 0:
-                    profile.iloc[0:(idx[-1] + 1)] = np.nan
-                # Take out all densities above the lowest altitude negative
-                # dens above 325
-                idx, = np.where((profile.ELEC_dens < 0)
-                                & (profile.index > 325))
-                if len(idx) > 0:
-                    profile.iloc[idx[0]:] = np.nan
-
-                # Do an altitude density gradient check to reduce number of
-                # cycle slips
-                densDiff = profile.ELEC_dens.diff()
-                altDiff = profile.MSL_alt.diff()
-                normGrad = (densDiff / (altDiff * profile.ELEC_dens)).abs()
-                idx, = np.where((normGrad > 1.) & normGrad.notnull())
->>>>>>> 5cac5d85
                 if len(idx) > 0:
                     dens_copy[i, idx[0]:] = np.nan
             self[:, :, 'ELEC_dens'] = dens_copy
@@ -221,27 +173,15 @@
             # Calculate maximum gradient per profile
             normGrad = normGrad.max(dim='RO')
 
-<<<<<<< HEAD
             # Remove profiles with high altitude gradients
             self.data = self.data.where(normGrad <= 1.)
-=======
-        # Filter out any measurements where things have been set to NaN
-        self.data = self.data[self['edmaxalt'].notnull()]
->>>>>>> 5cac5d85
 
     elif self.tag == 'scnlv1':
         # scintillation files
         if self.clean_level == 'clean':
-<<<<<<< HEAD
             # Filter out profiles where source provider processing doesn't work.
             self.data = self.data.where(self['alttp_s4max'] != -999., drop=True)
             self.data = self.data.where(self['s4max9sec'] != -999., drop=True)
-=======
-            # Make sure all data is good by filtering out profiles where
-            # the source provider processing doesn't work
-            self.data = self.data[((self['alttp_s4max'] != -999.)
-                                   & (self['s4max9sec'] != -999.))]
->>>>>>> 5cac5d85
 
     return
 
@@ -424,27 +364,17 @@
         # in list files however load isn't passed `format_str`, thus this
         # solution wouldn't work in all cases.
         if tag not in lower_l1_tags or (tag == 'ionphs'):
-<<<<<<< HEAD
             # Add 1E-5 seconds to time based upon occulting_inst_id and an
             # additional 1E-6 seconds added based upon cosmic ID.
             # Get cosmic satellite ID
             c_id = np.array([snip.values.tolist()[3]
                              for snip in output.fileStamp]).astype(int)
             # Time offset
-=======
-            # Add 1E-6 seconds to time based upon `occulting_inst_id`.
-            # An additional 1E-7 seconds are added based upon the
-            # COSMIC sat ID. Start by getting the COSMIC sat ID.
-            c_id = np.array([snip[3] for snip in output.fileStamp]).astype(int)
-
-            # Get the time offset
->>>>>>> 5cac5d85
             if tag != 'ionphs':
                 utsec += output.occulting_sat_id * 1.e-5 + c_id * 1.e-6
             else:
                 utsec += output.occsatId * 1.e-5 + c_id * 1.e-6
         else:
-<<<<<<< HEAD
             # Construct time out of three different parameters:
             #   duration must be less than 100,000
             #   prn_id is allowed two characters
@@ -576,26 +506,6 @@
             output = output.set_coords(coord_labels)
 
         # Use the first available file to pick out meta information
-=======
-            # Construct time out of three different parameters.
-            # The duration must be less than 10,000, the
-            # prn_id is allowed two characters, and the
-            # antenna_id gets one character.  The prn_id and
-            # antenna_id are not sufficient to define a unique time.
-            utsec += output.prn_id * 1.e-2 + output.duration.astype(int) * 1.E-6
-            utsec += output.antenna_id * 1.E-7
-
-        # Create the Index
-        output.index = pysat.utils.time.create_datetime_index(
-            year=output.year, month=output.month, day=output.day, uts=utsec)
-        if not output.index.is_unique:
-            raise ValueError('Datetimes returned by load_files not unique.')
-
-        # Ensure UTS strictly increasing
-        output.sort_index(inplace=True)
-        # Use the first available file to pick out meta information
-        profile_meta = pysat.Meta()
->>>>>>> 5cac5d85
         meta = pysat.Meta()
         ind = 0
         repeat = True
@@ -641,16 +551,10 @@
         tag or None (default=None)
     inst_id : str or NoneType
         satellite id or None (default=None)
-<<<<<<< HEAD
     coords : dict or NoneType
         Dict keyed by data variable name that stores the coordinate name that
         should be assigned when loading data. If a variable name not provided
         will default to 'RO'. (default=None)
-=======
-    altitude_bin : int
-        Number of kilometers to bin altitude profiles by when loading.
-        Currently only supported for tag='ionprf'.
->>>>>>> 5cac5d85
 
     Returns
     -------
@@ -719,7 +623,6 @@
     for i in drop_idx:
         del output[i]
 
-<<<<<<< HEAD
     # Each GPS occultation has a different number of data points.
     # Generate numpy arrays based upon the largest size.
     for key in main_dict_len.keys():
@@ -738,86 +641,7 @@
         if key not in coords:
             coords[key] = 'RO'
         output[key] = (['index', coords[key]], main_dict[key])
-=======
-    # combine different sub lists in main_dict into one
-    for key in safe_keys:
-        main_dict[key] = np.hstack(main_dict[key])
-        main_dict_len[key] = np.cumsum(main_dict_len[key])
-
-    if tag == 'atmprf':
-        # this file has three groups of variable lengths
-        # each goes into its own DataFrame
-        # two are processed here, last is processed like other
-        # file types
-        # see code just after this if block for more
-        # general explanation on lines just below
-        p_keys = ['OL_vec2', 'OL_vec1', 'OL_vec3', 'OL_vec4']
-        p_dict = {}
-        # get indices needed to parse data
-        p_lens = main_dict_len['OL_vec1']
-        max_p_length = np.max(p_lens)
-        p_lens, p_lens2 = _process_lengths(p_lens)
-        # collect data
-        for key in p_keys:
-            p_dict[key] = main_dict.pop(key)
-            _ = main_dict_len.pop(key)
-        psub_frame = pds.DataFrame(p_dict)
-
-        # change in variables in this file type
-        # depending upon the processing applied at UCAR
-        if 'ies' in main_dict.keys():
-            q_keys = ['OL_ipar', 'OL_par', 'ies', 'hes', 'wes']
-        else:
-            q_keys = ['OL_ipar', 'OL_par']
-        q_dict = {}
-        # get indices needed to parse data
-        q_lens = main_dict_len['OL_par']
-        max_q_length = np.max(q_lens)
-        q_lens, q_lens2 = _process_lengths(q_lens)
-        # collect data
-        for key in q_keys:
-            q_dict[key] = main_dict.pop(key)
-            _ = main_dict_len.pop(key)
-        qsub_frame = pds.DataFrame(q_dict)
-
-        max_length = np.max([max_p_length, max_q_length])
-        len_arr = np.arange(max_length)
-
-        # Set small sub DataFrames
-        for i in np.arange(len(output)):
-            output[i]['OL_vecs'] = psub_frame.iloc[p_lens[i]:p_lens[i + 1], :]
-            output[i]['OL_vecs'].index = len_arr[:p_lens2[i + 1] - p_lens2[i]]
-            output[i]['OL_pars'] = qsub_frame.iloc[q_lens[i]:q_lens[i + 1], :]
-            output[i]['OL_pars'].index = len_arr[:q_lens2[i + 1] - q_lens2[i]]
-
-    # create a single data frame with all bits, then
-    # break into smaller frames using views
-    main_frame = pds.DataFrame(main_dict)
-    # get indices needed to parse data
-    lengths = main_dict_len[list(main_dict.keys())[0]]
-    # get largest length and create numpy array with it
-    # used to speed up reindexing below
-    max_length = np.max(lengths)
-    length_arr = np.arange(max_length)
-    # process lengths for ease of parsing
-    lengths, lengths2 = _process_lengths(lengths)
-
-    # Break the main profile data into individual profiles
-    for i in np.arange(len(output)):
-        output[i]['profiles'] = main_frame.iloc[lengths[i]:lengths[i + 1], :]
-        output[i]['profiles'].index = length_arr[:lengths2[i + 1] - lengths2[i]]
-
-    if tag == 'ionprf':
-        if altitude_bin is not None:
-            for out in output:
-                rval = (out['profiles']['MSL_alt'] / altitude_bin).round()
-                out['profiles'].index = rval.values * altitude_bin
-                out['profiles'] = out['profiles'].groupby(
-                    out['profiles'].index.values).mean()
-        else:
-            for out in output:
-                out['profiles'].index = out['profiles']['MSL_alt']
->>>>>>> 5cac5d85
+
 
     return output
 
@@ -871,24 +695,16 @@
         yrdoystr = '{year:04d}/{doy:03d}'.format(year=yr, doy=doy)
 
         # Try re-processed data (preferred)
-<<<<<<< HEAD
         # Construct path string for online file
         dwnld = ''.join(("https://data.cosmic.ucar.edu/gnss-ro/cosmic1",
                          "/repro2013/", level_str, "/", yrdoystr, "/",
                          sub_str, '_repro2013',
                          '_{year:04d}_{doy:03d}.tar.gz'.format(year=yr,
                                                                doy=doy)))
-=======
->>>>>>> 5cac5d85
         try:
             # Make online connection
-<<<<<<< HEAD
             with requests.get(dwnld) as req:
                 req.raise_for_status()
-=======
-            req = requests.get(dwnld)
-            req.raise_for_status()
->>>>>>> 5cac5d85
         except requests.exceptions.HTTPError:
             # If response is negative, try post-processed data
             # Construct path string for online file
@@ -899,13 +715,8 @@
             dwnld = dwnld.format(year=yr, doy=doy)
             try:
                 # Make online connection
-<<<<<<< HEAD
                 with requests.get(dwnld) as req:
                     req.raise_for_status()
-=======
-                req = requests.get(dwnld)
-                req.raise_for_status()
->>>>>>> 5cac5d85
             except requests.exceptions.HTTPError as err:
                 estr = ''.join((str(err), '\n', 'Data not found'))
                 logger.info(estr)
